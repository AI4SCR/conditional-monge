from typing import Any, Callable, Iterable, Sequence, Tuple, Union

import flax.linen as nn
import jax
import jax.numpy as jnp
import optax
from flax.core import frozen_dict
from jax.nn import initializers
from loguru import logger
from ott.solvers.nn.layers import PosDefPotentials
from ott.solvers.nn.models import (
    ICNN,
    ModelBase,
    NeuralTrainState,
    PotentialGradientFn_t,
    PotentialValueFn_t,
)


class PICNN(ICNN):
    """Partial Input convex neural network (PICNN) architecture."""

    dim_data: int = None
    dim_hidden: Sequence[int] = None
    cond_dim: int = None
    init_std: float = 1e-2
    init_fn: Callable = jax.nn.initializers.normal
    act_fn: Callable[[jnp.ndarray], jnp.ndarray] = nn.leaky_relu
    pos_weights: bool = True
    conditions: jnp.ndarray = None
    factors: jnp.ndarray = None
    means: jnp.ndarray = None

    def setup(self):
        self.num_hidden = len(self.dim_hidden)
        self.input_dim = self.dim_data
        self.num_conditions = len(self.means)
        units = [self.num_conditions] + list(self.dim_hidden)
        self.n_layers = len(units)

        # self layers for hidden state u, when contributing all ~0
        w = []
        for odim in [units[0]] + units[:-1]:
            _w = nn.Dense(
                odim,
                use_bias=True,
                kernel_init=self.init_fn(self.init_std),
                bias_init=self.init_fn(self.init_std),
            )
            w.append(_w)
        self.w = w

        # first layer for hidden state performs a comparison with database
        self.w_0 = self.conditions

        # auto layers for z, should be mean operators with no bias
        # keep track of previous size to normalize accordingly
        wz = []
        # keep track of previous size to normalize accordingly
        normalization = 1

        for odim in units[1:] + [1]:
            wz.append(
                nn.Dense(
                    odim,
                    kernel_init=initializers.constant(1.0 / normalization),
                    use_bias=False,
                )
            )
            normalization = odim
        self.wz = wz

        # for family of convex functions stored in z, if using init then first
        # vector z_0 has as many values as # of convex potentials.
        w_z0 = PosDefPotentials(
            dim_data=self.dim_data,
            num_potentials=self.num_conditions,
            use_bias=True,
            kernel_init=lambda *_: self.factors,
            bias_init=lambda *_: self.means,
        )
        self.w_z0 = w_z0

        # cross layers for convex functions z / hidden state u
        # initialized to be identity first with 0 bias
        # and then ~0 + 1 bias to ensure identity
        wzu = []
        _wzu = nn.Dense(
            units[0],
            use_bias=True,
            kernel_init=self.init_fn(self.init_std),
            bias_init=initializers.constant(1.0),
        )
        wzu.append(_wzu)

        for odim in units[1:]:
            _wzu = nn.Dense(
                odim,
                use_bias=True,
                kernel_init=self.init_fn(self.init_std),
                bias_init=initializers.constant(1.0),
            )
            wzu.append(_wzu)
        self.wzu = wzu

        # self layers for x, ~0
        wx = []
        for odim in units + [1]:
            _wx = nn.Dense(
                odim,
                use_bias=True,
                kernel_init=self.init_fn(self.init_std),
                bias_init=initializers.constant(0.0),
            )
            wx.append(_wx)
        self.wx = wx

        # cross layers for x / hidden state u, all ~0
        wxu = []
        for idim in [units[0]] + units:
            _wxu = nn.Dense(
                self.dim_data,
                use_bias=True,
                kernel_init=self.init_fn(self.init_std),
                bias_init=initializers.constant(0.0),
            )
            wxu.append(_wxu)
        self.wxu = wxu

        # self layers for hidden state u, to update z, all ~0
        wu = []
        for odim in units + [1]:
            _wu = nn.Dense(
                odim, use_bias=False, kernel_init=self.init_fn(self.init_std)
            )
            wu.append(_wu)
        self.wu = wu

    @nn.compact
    def __call__(self, x: jnp.ndarray, c: jnp.ndarray) -> jnp.ndarray:
        u = jax.nn.softmax(10 * c @ self.w_0)
        z_0 = self.w_z0(x)
        z = self.act_fn(z_0 * u)
        # apply k layers - 1
        for i in range(1, self.n_layers):
            u = self.act_fn(self.w[i](u))
            t_u = jax.nn.softplus(self.wzu[i - 1](u))
            z = self.act_fn(
                self.wz[i - 1](jnp.multiply(z, t_u))
                + self.wx[i](jnp.multiply(x, self.wxu[i](u)))
                + self.wu[i](u)
            )

        z = (
            self.wz[-1](jnp.multiply(z, jax.nn.softplus(self.wzu[-1](u))))
            + self.wx[-1](jnp.multiply(x, self.wxu[-1](u)))
            + self.wu[-1](u)
        )
        return z.squeeze()

    def create_train_state(
        self,
        rng: jnp.ndarray,
        optimizer: optax.OptState,
        input_shape: Union[int, Tuple[int, ...]],
        **kwargs: Any,
    ) -> NeuralTrainState:
        """Create initial `TrainState`."""
        condition = jnp.ones((1, self.cond_dim))
        params = self.init(rng, x=jnp.ones((1, input_shape)), c=condition)["params"]
        return NeuralTrainState.create(
            apply_fn=self.apply,
            params=params,
            tx=optimizer,
            potential_value_fn=self.potential_value_fn,
            potential_gradient_fn=self.potential_gradient_fn,
            **kwargs,
        )

    def potential_value_fn(
        self,
        params: frozen_dict.FrozenDict[str, jnp.ndarray],
    ) -> PotentialValueFn_t:
        """A function that can be evaluated to obtain a potential value, or a linear
        interpolation of a potential.
        """
        return lambda x, c: self.apply({"params": params}, x=x, c=c)  # type: ignore[misc]

    def potential_gradient_fn(
        self,
        params: frozen_dict.FrozenDict[str, jnp.ndarray],
    ) -> PotentialGradientFn_t:
        """Return a function returning a vector or the gradient of the potential.
        Args:
        params: parameters of the module
        Returns
        -------
        A function that can be evaluated to obtain the potential's gradient
        """
        return jax.vmap(jax.grad(self.potential_value_fn(params), argnums=0))


class ConditionalMLP(ModelBase):
    dim_hidden: Sequence[int] = None
    dim_data: int = None
    dim_cond: int = None
    act_fn: Callable[[jnp.ndarray], jnp.ndarray] = nn.gelu
    is_potential: bool = False

    @nn.compact
    def __call__(self, x: jnp.ndarray, c: jnp.ndarray) -> jnp.ndarray:  # noqa: D102
        n_input = x.shape[-1]
        z = jnp.concatenate((x, c), axis=1)

        for n_hidden in self.dim_hidden:
            wx = nn.Dense(n_hidden, use_bias=True)
            z = self.act_fn(wx(z))
        wx = nn.Dense(n_input, use_bias=True)
        z = x + wx(z)
        return z

    def create_train_state(
        self,
        rng: jnp.ndarray,
        optimizer: optax.OptState,
        **kwargs: Any,
    ) -> NeuralTrainState:
        """Create initial `TrainState`."""
        c = jnp.ones((1, self.dim_cond))
        x = jnp.ones((1, self.dim_data))
        params = self.init(rng, x=x, c=c)["params"]
        return NeuralTrainState.create(
            apply_fn=self.apply,
            params=params,
            tx=optimizer,
            potential_value_fn=self.potential_value_fn,
            potential_gradient_fn=self.potential_gradient_fn,
            **kwargs,
        )


class DummyMLP(ModelBase):
    """A generic, typically not-convex (w.r.t input) MLP.

    Args:
      dim_hidden: sequence specifying size of hidden dimensions. The output
        dimension of the last layer is automatically set to 1 if
        :attr:`is_potential` is ``True``, or the dimension of the input otherwise
      is_potential: Model the potential if ``True``, otherwise
        model the gradient of the potential
      act_fn: Activation function
    """

    dim_hidden: Sequence[int] = None
    dim_data: int = None
    dim_cond: int = None
    act_fn: Callable[[jnp.ndarray], jnp.ndarray] = nn.gelu
    is_potential: bool = False

    @nn.compact
    def __call__(self, x: jnp.ndarray, c: jnp.ndarray) -> jnp.ndarray:  # noqa: D102
        squeeze = x.ndim == 1
        if squeeze:
            x = jnp.expand_dims(x, 0)
        assert x.ndim == 2, x.ndim
        n_input = x.shape[-1]

        z = x
        for n_hidden in self.dim_hidden:
            wx = nn.Dense(n_hidden, use_bias=True)
            z = self.act_fn(wx(z))

        if self.is_potential:
            wx = nn.Dense(1, use_bias=True)
            z = wx(z).squeeze(-1)

            quad_term = 0.5 * jax.vmap(jnp.dot)(x, x)
            z += quad_term
        else:
            wx = nn.Dense(n_input, use_bias=True)
            z = x + wx(z)

        return z.squeeze(0) if squeeze else z

    def create_train_state(
        self,
        rng: jnp.ndarray,
        optimizer: optax.OptState,
        **kwargs: Any,
    ) -> NeuralTrainState:
        """Create initial `TrainState`."""
        c = jnp.ones((1, self.dim_cond))
        x = jnp.ones((1, self.dim_data))
        params = self.init(rng, x=x, c=c)["params"]
        return NeuralTrainState.create(
            apply_fn=self.apply,
            params=params,
            tx=optimizer,
            potential_value_fn=self.potential_value_fn,
            potential_gradient_fn=self.potential_gradient_fn,
            **kwargs,
        )


class ConditionalPerturbationNetwork(ModelBase):
    dim_hidden: Sequence[int] = None
    dim_data: int = None
    dim_cond: int = None  # Full dimension of all context variables concatenated
    # Same length as context_entity_bonds if embed_cond_equal is False (if True, first item is size of deep set layer, rest is ignored)
    dim_cond_maps: Iterable[int] = (50, 1)
    act_fn: Callable[[jnp.ndarray], jnp.ndarray] = nn.gelu
    is_potential: bool = False
    layer_norm: bool = False
<<<<<<< HEAD
    embed_cond_equal: bool = (
        False  # Whether all context variables should be treated as set or not
    )
=======
    embed_cond_equal: bool = False
>>>>>>> 9963b515
    context_entity_bonds: Iterable[Tuple[int, int]] = (
        (0, 10),
        (0, 11),
    )  # Start/stop index per modality
    dim_cond_map: int = 50  # Depreciated, for backwards compatibility

    @nn.compact
    def __call__(
        self, x: jnp.ndarray, c: jnp.ndarray, num_contexts: int = 2
    ) -> jnp.ndarray:  # noqa: D102
        """
        Args:
            x (jnp.ndarray): The input data of shape bs x dim_data
            c (jnp.ndarray): The context of shape bs x dim_cond with possibly different modalities
                concatenated, as can be specified via context_entity_bonds.
<<<<<<< HEAD

        Returns:
            jnp.ndarray: _description_
        """
        n_input = x.shape[-1]
<<<<<<< HEAD

        # Chunk the inputs
        contexts = [
            c[:, e[0] : e[1]]
            for i, e in enumerate(self.context_entity_bonds)
            if i < num_contexts
        ]

        # Backwards compatability for dim_cond_map
        if (
            not isinstance(self.dim_cond_map, Iterable)
            and self.dim_cond_map is not None
        ):
            if not self.embed_cond_equal:
                dim_cond_map = [self.dim_cond_map, 1]  # For sciplex backwards compat
            else:
                dim_cond_map = [self.dim_cond_map]
        else:
            dim_cond_map = self.dim_cond_map
=======
        # Chunk the inputs
        contexts = [
            c[:, e[0] : e[1]]
            for i, e in enumerate(self.context_entity_bonds)
            if i < num_contexts
        ]
        if not self.embed_cond_equal:
            # Each context is processed by a different layer, good for combining modalities
            assert len(self.context_entity_bonds) == len(
                self.dim_cond_maps
            ), f"Length of context entity bonds and context map sizes has to match: {self.context_entity_bonds} != {self.dim_cond_maps}"

            layers = [
                nn.Dense(self.dim_cond_maps[i], use_bias=True)
                for i in range(len(contexts))
            ]
            embeddings = [
                self.act_fn(layers[i](context)) for i, context in enumerate(contexts)
            ]

        else:
            # We can process arbitrary number of contexts, all from the same modality,
            # via a permutation-invariant deep set layer.
            sizes = [c.shape[-1] for c in contexts]
            if not len(set(sizes)) == 1:
                raise ValueError(
                    f"For embedding a set, all contexts need same length, not {sizes}"
                )
            layer = nn.Dense(self.dim_cond_maps[0], use_bias=True)
            embeddings = [self.act_fn(layer(context)) for context in contexts]
            # Average along stacked dimension (alternatives like summing are possible)
            embeddings = [jnp.mean(jnp.stack(*embeddings), axis=0)]

        z = jnp.concatenate((x, *embeddings), axis=1)
=======

        Returns:
            jnp.ndarray: _description_
        """
        n_input = x.shape[-1]
        # Chunk the inputs
        contexts = [
            c[:, e[0] : e[1]]
            for i, e in enumerate(self.context_entity_bonds)
            if i < num_contexts
        ]
        if not self.embed_cond_equal:
            # Each context is processed by a different layer, good for combining modalities
            assert len(self.context_entity_bonds) == len(
                self.dim_cond_maps
            ), f"Length of context entity bonds and context map sizes has to match: {self.context_entity_bonds} != {self.dim_cond_maps}"

            layers = [
                nn.Dense(self.dim_cond_maps[i], use_bias=True)
                for i in range(len(contexts))
            ]
            embeddings = [
                self.act_fn(layers[i](context)) for i, context in enumerate(contexts)
            ]
            cond_embedding = jnp.concatenate(embeddings, axis=1)
        else:
            # We can process arbitrary number of contexts, all from the same modality,
            # via a permutation-invariant deep set layer.
            sizes = [c.shape[-1] for c in contexts]
            if not len(set(sizes)) == 1:
                raise ValueError(
                    f"For embedding a set, all contexts need same length, not {sizes}"
                )
            layer = nn.Dense(self.dim_cond_maps[0], use_bias=True)
            embeddings = [self.act_fn(layer(context)) for context in contexts]
            # Average along stacked dimension (alternatives like summing are possible)
            cond_embedding = jnp.mean(jnp.stack(embeddings), axis=0)
>>>>>>> 9963b515

        z = jnp.concatenate((x, cond_embedding), axis=1)
        if self.layer_norm:
            n = nn.LayerNorm()
            z = n(z)

        for n_hidden in self.dim_hidden:
            wx = nn.Dense(n_hidden, use_bias=True)
            z = self.act_fn(wx(z))
        wx = nn.Dense(n_input, use_bias=True)

        return x + wx(z)

    def create_train_state(
        self,
        rng: jnp.ndarray,
        optimizer: optax.OptState,
        **kwargs: Any,
    ) -> NeuralTrainState:
        """Create initial `TrainState`."""
<<<<<<< HEAD
        c = jnp.ones((1, 1, self.dim_cond))  # (n_batch, n_embedding, embed_dim)
=======
        c = jnp.ones((1, self.dim_cond))  # (n_batch, n_embedding, embed_dim)
>>>>>>> 9963b515
        x = jnp.ones((1, self.dim_data))  # (n_batch, data_dim)
        params = self.init(rng, x=x, c=c)["params"]
        return NeuralTrainState.create(
            apply_fn=self.apply,
            params=params,
            tx=optimizer,
            potential_value_fn=self.potential_value_fn,
            potential_gradient_fn=self.potential_gradient_fn,
            **kwargs,
        )<|MERGE_RESOLUTION|>--- conflicted
+++ resolved
@@ -311,13 +311,9 @@
     act_fn: Callable[[jnp.ndarray], jnp.ndarray] = nn.gelu
     is_potential: bool = False
     layer_norm: bool = False
-<<<<<<< HEAD
     embed_cond_equal: bool = (
         False  # Whether all context variables should be treated as set or not
     )
-=======
-    embed_cond_equal: bool = False
->>>>>>> 9963b515
     context_entity_bonds: Iterable[Tuple[int, int]] = (
         (0, 10),
         (0, 11),
@@ -333,14 +329,11 @@
             x (jnp.ndarray): The input data of shape bs x dim_data
             c (jnp.ndarray): The context of shape bs x dim_cond with possibly different modalities
                 concatenated, as can be specified via context_entity_bonds.
-<<<<<<< HEAD
 
         Returns:
             jnp.ndarray: _description_
         """
         n_input = x.shape[-1]
-<<<<<<< HEAD
-
         # Chunk the inputs
         contexts = [
             c[:, e[0] : e[1]]
@@ -359,53 +352,7 @@
                 dim_cond_map = [self.dim_cond_map]
         else:
             dim_cond_map = self.dim_cond_map
-=======
-        # Chunk the inputs
-        contexts = [
-            c[:, e[0] : e[1]]
-            for i, e in enumerate(self.context_entity_bonds)
-            if i < num_contexts
-        ]
-        if not self.embed_cond_equal:
-            # Each context is processed by a different layer, good for combining modalities
-            assert len(self.context_entity_bonds) == len(
-                self.dim_cond_maps
-            ), f"Length of context entity bonds and context map sizes has to match: {self.context_entity_bonds} != {self.dim_cond_maps}"
-
-            layers = [
-                nn.Dense(self.dim_cond_maps[i], use_bias=True)
-                for i in range(len(contexts))
-            ]
-            embeddings = [
-                self.act_fn(layers[i](context)) for i, context in enumerate(contexts)
-            ]
-
-        else:
-            # We can process arbitrary number of contexts, all from the same modality,
-            # via a permutation-invariant deep set layer.
-            sizes = [c.shape[-1] for c in contexts]
-            if not len(set(sizes)) == 1:
-                raise ValueError(
-                    f"For embedding a set, all contexts need same length, not {sizes}"
-                )
-            layer = nn.Dense(self.dim_cond_maps[0], use_bias=True)
-            embeddings = [self.act_fn(layer(context)) for context in contexts]
-            # Average along stacked dimension (alternatives like summing are possible)
-            embeddings = [jnp.mean(jnp.stack(*embeddings), axis=0)]
-
-        z = jnp.concatenate((x, *embeddings), axis=1)
-=======
-
-        Returns:
-            jnp.ndarray: _description_
-        """
-        n_input = x.shape[-1]
-        # Chunk the inputs
-        contexts = [
-            c[:, e[0] : e[1]]
-            for i, e in enumerate(self.context_entity_bonds)
-            if i < num_contexts
-        ]
+
         if not self.embed_cond_equal:
             # Each context is processed by a different layer, good for combining modalities
             assert len(self.context_entity_bonds) == len(
@@ -432,7 +379,6 @@
             embeddings = [self.act_fn(layer(context)) for context in contexts]
             # Average along stacked dimension (alternatives like summing are possible)
             cond_embedding = jnp.mean(jnp.stack(embeddings), axis=0)
->>>>>>> 9963b515
 
         z = jnp.concatenate((x, cond_embedding), axis=1)
         if self.layer_norm:
@@ -453,11 +399,7 @@
         **kwargs: Any,
     ) -> NeuralTrainState:
         """Create initial `TrainState`."""
-<<<<<<< HEAD
-        c = jnp.ones((1, 1, self.dim_cond))  # (n_batch, n_embedding, embed_dim)
-=======
-        c = jnp.ones((1, self.dim_cond))  # (n_batch, n_embedding, embed_dim)
->>>>>>> 9963b515
+        c = jnp.ones((1, self.dim_cond))  # (n_batch, embed_dim)
         x = jnp.ones((1, self.dim_data))  # (n_batch, data_dim)
         params = self.init(rng, x=x, c=c)["params"]
         return NeuralTrainState.create(
