--- conflicted
+++ resolved
@@ -351,11 +351,7 @@
             embeddings = [
                 self.act_fn(layers[i](context)) for i, context in enumerate(contexts)
             ]
-<<<<<<< HEAD
             cond_embedding = jnp.concatenate(embeddings, axis=1)
-=======
-
->>>>>>> 0fc2be19
         else:
             # We can process arbitrary number of contexts, all from the same modality,
             # via a permutation-invariant deep set layer.
@@ -367,13 +363,7 @@
             layer = nn.Dense(self.dim_cond_maps[0], use_bias=True)
             embeddings = [self.act_fn(layer(context)) for context in contexts]
             # Average along stacked dimension (alternatives like summing are possible)
-<<<<<<< HEAD
             cond_embedding = jnp.mean(jnp.stack(embeddings), axis=0)
-=======
-            embeddings = [jnp.mean(jnp.stack(*embeddings), axis=0)]
-
-        z = jnp.concatenate((x, *embeddings), axis=1)
->>>>>>> 0fc2be19
 
         z = jnp.concatenate((x, cond_embedding), axis=1)
         if self.layer_norm:
