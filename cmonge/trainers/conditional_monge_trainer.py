--- conflicted
+++ resolved
@@ -83,13 +83,6 @@
         condition = datamodule.sample_condition(split_type)
         loader_source, loader_target = condition_to_loaders[condition]
         embeddings = self.embedding_module(condition)
-<<<<<<< HEAD
-        return {
-            "source": next(loader_source),
-            "target": next(loader_target),
-            "condition": embeddings,
-        }
-=======
         return (
             {
                 "source": next(loader_source),
@@ -98,7 +91,6 @@
             },
             condition,
         )
->>>>>>> 8b8a585b
 
     def update_logs(self, current_logs, logs, tbar):
         # store and print metrics if logging step
@@ -130,16 +122,10 @@
         grads = tree_map(jnp.zeros_like, self.state_neural_net.params)
         for step in tbar:
             is_logging_step = step % 100 == 0
-<<<<<<< HEAD
-            train_batch = self.generate_batch(datamodule, "train")
-            valid_batch = (
-                None
-=======
             is_gradient_acc_step = (step + 1) % self.grad_acc_steps == 0
             train_batch, condition = self.generate_batch(datamodule, "train")
             valid_batch, _ = (
                 (None, None)
->>>>>>> 8b8a585b
                 if not is_logging_step
                 else self.generate_batch(datamodule, "valid")
             )
@@ -201,17 +187,11 @@
             """Step function."""
             # compute loss and gradients
             grad_fn = jax.value_and_grad(loss_fn, argnums=0, has_aux=True)
-<<<<<<< HEAD
-            (_, current_train_logs), grads = grad_fn(
-                state_neural_net.params, state_neural_net.apply_fn, train_batch
-            )
-=======
             (_, current_train_logs), step_grads = grad_fn(
                 state_neural_net.params, state_neural_net.apply_fn, train_batch
             )
             # Accumulate gradients
             grads = tree_map(lambda g, step_g: g + step_g, grads, step_grads)
->>>>>>> 8b8a585b
 
             # logging step
             current_logs = {"train": current_train_logs, "eval": {}}
