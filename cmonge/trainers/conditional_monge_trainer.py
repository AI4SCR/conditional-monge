--- conflicted
+++ resolved
@@ -34,15 +34,18 @@
         logger_path: Path,
         config: DotMap,
         datamodule: ConditionalDataModule,
-<<<<<<< HEAD
+    ) -> None:
+        super().__init__(jobid, logger_path)
+    def __init__(
+        self,
+        jobid: int,
+        logger_path: Path,
+        config: DotMap,
+        datamodule: ConditionalDataModule,
         mlflow_logging: bool = False,
         checkpoint_manager: Optional[CheckpointManager] = None,
     ) -> None:
         super().__init__(jobid, logger_path, mlflow_logging)
-=======
-    ) -> None:
-        super().__init__(jobid, logger_path)
->>>>>>> bb8d56c8
         self.config = config
         self.datamodule = datamodule
 
@@ -67,17 +70,20 @@
             init_value=self.config.optim.lr,
             decay_steps=self.num_train_iters,
             alpha=1e-2,
+            init_value=self.config.optim.lr,
+            decay_steps=self.num_train_iters,
+            alpha=1e-2,
         )
         optimizer = opt_fn(learning_rate=lr_scheduler, **self.config.optim.kwargs)
-<<<<<<< HEAD
-=======
 
         self.neural_net = ConditionalPerturbationNetwork(
             **self.config.mlp
         )  # TODO: create embedding and model factory
 
->>>>>>> bb8d56c8
         embed_module = embed_factory[self.config.embedding.name]
+        self.embedding_module = embed_module(
+            datamodule=datamodule, **self.config.embedding
+        )
         self.embedding_module = embed_module(
             datamodule=datamodule, **self.config.embedding
         )
@@ -109,6 +115,9 @@
 
         self.state_neural_net = self.neural_net.create_train_state(rng, optimizer)
 
+    def generate_batch(
+        self, datamodule: ConditionalDataModule, split_type: str
+    ) -> Dict[str, jnp.ndarray]:
     def generate_batch(
         self, datamodule: ConditionalDataModule, split_type: str
     ) -> Dict[str, jnp.ndarray]:
@@ -122,6 +131,11 @@
             "target": next(loader_target),
             "condition": embeddings,
         }
+        return {
+            "source": next(loader_source),
+            "target": next(loader_target),
+            "condition": embeddings,
+        }
 
     def update_logs(self, current_logs, logs, tbar):
         # store and print metrics if logging step
@@ -151,15 +165,7 @@
 
         for step in tbar:
             train_batch = self.generate_batch(datamodule, "train")
-<<<<<<< HEAD
             valid_batch = self.generate_batch(datamodule, "valid")
-=======
-            valid_batch = (
-                None
-                if not is_logging_step
-                else self.generate_batch(datamodule, "valid")
-            )
->>>>>>> bb8d56c8
 
             self.state_neural_net, current_logs = self.step_fn(
                 self.state_neural_net, train_batch, valid_batch
@@ -196,6 +202,9 @@
         ) -> Tuple[float, Dict[str, float]]:
             """Loss function."""
             # map samples with the fitted map
+            mapped_samples = apply_fn(
+                {"params": params}, batch["source"], batch["condition"]
+            )
             mapped_samples = apply_fn(
                 {"params": params}, batch["source"], batch["condition"]
             )
@@ -226,25 +235,18 @@
             (_, current_train_logs), grads = grad_fn(
                 state_neural_net.params, state_neural_net.apply_fn, train_batch
             )
+            (_, current_train_logs), grads = grad_fn(
+                state_neural_net.params, state_neural_net.apply_fn, train_batch
+            )
 
             # Logging current step
             current_logs = {"train": current_train_logs, "eval": {}}
-<<<<<<< HEAD
             _, current_eval_logs = loss_fn(
                 params=state_neural_net.params,
                 apply_fn=state_neural_net.apply_fn,
                 batch=valid_batch,
             )
             current_logs["eval"] = current_eval_logs
-=======
-            if is_logging_step:
-                _, current_eval_logs = loss_fn(
-                    params=state_neural_net.params,
-                    apply_fn=state_neural_net.apply_fn,
-                    batch=valid_batch,
-                )
-                current_logs["eval"] = current_eval_logs
->>>>>>> bb8d56c8
 
             # update state
             return state_neural_net.apply_gradients(grads=grads), current_logs
@@ -252,6 +254,9 @@
         return step_fn
 
     def transport(self, x, c):
+        return self.state_neural_net.apply_fn(
+            {"params": self.state_neural_net.params}, x, c
+        )
         return self.state_neural_net.apply_fn(
             {"params": self.state_neural_net.params}, x, c
         )
@@ -301,10 +306,7 @@
                 str, Tuple[Iterator[jnp.ndarray], Iterator[jnp.ndarray]]
             ],
             split_type: str,
-<<<<<<< HEAD
             mlflow_suffix: str,
-=======
->>>>>>> bb8d56c8
         ):
             self.metrics[split_type] = {}
             for cond, loader in cond_to_loaders.items():
@@ -321,7 +323,6 @@
                     loader_target,
                     cond_embedding,
                     self.metrics[split_type][cond],
-<<<<<<< HEAD
                     mlflow_suffix=f"{mlflow_suffix}_{cond}",
                 )
                 log_mean_metrics(
@@ -358,10 +359,6 @@
                 split_type="in-sample",
                 mlflow_suffix=suffix,
             )
-=======
-                )
-                log_mean_metrics(self.metrics[split_type][cond])
->>>>>>> bb8d56c8
 
         create_or_update_logfile(self.logger_path, self.metrics)
 
