--- conflicted
+++ resolved
@@ -21,17 +21,8 @@
 )
 from cmonge.metrics import fitting_loss, regularizer
 from cmonge.utils import create_or_update_logfile, optim_factory
-<<<<<<< HEAD
-from dotmap import DotMap
-from flax import linen as nn
 from flax.training.orbax_utils import save_args_from_target
-from jax.lib import xla_bridge
-from loguru import logger
-from ott.tools import map_estimator
-from ott.solvers.nn import models, neuraldual
 from orbax.checkpoint import PyTreeCheckpointer
-=======
->>>>>>> 8b8a585b
 
 
 class AbstractTrainer:
